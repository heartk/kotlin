/*
 * Copyright 2010-2015 JetBrains s.r.o.
 *
 * Licensed under the Apache License, Version 2.0 (the "License");
 * you may not use this file except in compliance with the License.
 * You may obtain a copy of the License at
 *
 * http://www.apache.org/licenses/LICENSE-2.0
 *
 * Unless required by applicable law or agreed to in writing, software
 * distributed under the License is distributed on an "AS IS" BASIS,
 * WITHOUT WARRANTIES OR CONDITIONS OF ANY KIND, either express or implied.
 * See the License for the specific language governing permissions and
 * limitations under the License.
 */

package org.jetbrains.kotlin.idea.decompiler

import com.intellij.openapi.fileTypes.FileType
import com.intellij.openapi.project.Project
import com.intellij.openapi.vfs.VirtualFile
import com.intellij.psi.PsiFile
import com.intellij.psi.PsiManager
import com.intellij.psi.SingleRootFileViewProvider
import com.intellij.psi.impl.DebugUtil
import com.intellij.psi.impl.source.PsiFileImpl
import org.jetbrains.kotlin.idea.KotlinFileType
import org.jetbrains.kotlin.idea.KotlinLanguage
import org.jetbrains.kotlin.utils.concurrent.block.LockedClearableLazyValue

class KotlinDecompiledFileViewProvider(
        manager: PsiManager,
        file: VirtualFile,
        physical: Boolean,
        private val factory: (KotlinDecompiledFileViewProvider) -> KtDecompiledFile?
) : SingleRootFileViewProvider(manager, file, physical, KotlinLanguage.INSTANCE) {
    val content : LockedClearableLazyValue<String> = LockedClearableLazyValue(Any()) {
<<<<<<< HEAD
        val psiFile = createFile(manager.getProject(), file, KotlinFileType.INSTANCE)
        psiFile?.getText() ?: ""
=======
        val psiFile = createFile(manager.project, file, KotlinFileType.INSTANCE)
        val text = psiFile?.text ?: ""

        DebugUtil.startPsiModification("Invalidating throw-away copy of file that was used for getting text")
        try {
            (psiFile as? PsiFileImpl)?.markInvalidated()
        }
        finally {
            DebugUtil.finishPsiModification()
        }

        text
>>>>>>> 3a1663fe
    }

    override fun createFile(project: Project, file: VirtualFile, fileType: FileType): PsiFile? {
        return factory(this)
    }

    override fun createCopy(copy: VirtualFile) = KotlinDecompiledFileViewProvider(manager, copy, false, factory)

    override fun getContents() = content.get()
}<|MERGE_RESOLUTION|>--- conflicted
+++ resolved
@@ -35,23 +35,8 @@
         private val factory: (KotlinDecompiledFileViewProvider) -> KtDecompiledFile?
 ) : SingleRootFileViewProvider(manager, file, physical, KotlinLanguage.INSTANCE) {
     val content : LockedClearableLazyValue<String> = LockedClearableLazyValue(Any()) {
-<<<<<<< HEAD
         val psiFile = createFile(manager.getProject(), file, KotlinFileType.INSTANCE)
         psiFile?.getText() ?: ""
-=======
-        val psiFile = createFile(manager.project, file, KotlinFileType.INSTANCE)
-        val text = psiFile?.text ?: ""
-
-        DebugUtil.startPsiModification("Invalidating throw-away copy of file that was used for getting text")
-        try {
-            (psiFile as? PsiFileImpl)?.markInvalidated()
-        }
-        finally {
-            DebugUtil.finishPsiModification()
-        }
-
-        text
->>>>>>> 3a1663fe
     }
 
     override fun createFile(project: Project, file: VirtualFile, fileType: FileType): PsiFile? {
