/*
 * Copyright 2010-2015 JetBrains s.r.o.
 *
 * Licensed under the Apache License, Version 2.0 (the "License");
 * you may not use this file except in compliance with the License.
 * You may obtain a copy of the License at
 *
 * http://www.apache.org/licenses/LICENSE-2.0
 *
 * Unless required by applicable law or agreed to in writing, software
 * distributed under the License is distributed on an "AS IS" BASIS,
 * WITHOUT WARRANTIES OR CONDITIONS OF ANY KIND, either express or implied.
 * See the License for the specific language governing permissions and
 * limitations under the License.
 */

package org.jetbrains.kotlin.idea.debugger

import com.intellij.debugger.DebuggerManagerEx
import com.intellij.debugger.actions.MethodSmartStepTarget
import com.intellij.debugger.actions.SmartStepTarget
import com.intellij.debugger.engine.BasicStepMethodFilter
import com.intellij.debugger.engine.MethodFilter
import com.intellij.debugger.engine.NamedMethodFilter
import com.intellij.debugger.engine.SuspendContextImpl
import com.intellij.debugger.ui.breakpoints.LineBreakpoint
import com.intellij.openapi.util.io.FileUtil
import org.jetbrains.kotlin.idea.debugger.stepping.*
import org.jetbrains.kotlin.idea.util.application.runReadAction
import org.jetbrains.kotlin.test.InTextDirectivesUtils.getPrefixedInt
import java.io.File

public abstract class AbstractKotlinSteppingTest : KotlinDebuggerTestBase() {
    protected fun doStepIntoTest(path: String) {
        doTest(path, "STEP_INTO")
    }

    protected fun doStepOutTest(path: String) {
        doTest(path, "STEP_OUT")
    }

    protected fun doSmartStepIntoTest(path: String) {
        doTest(path, "SMART_STEP_INTO")
    }

    protected fun doCustomTest(path: String) {
        val fileText = FileUtil.loadFile(File(path))
        configureSettings(fileText)
        createAdditionalBreakpoints(fileText)
        createDebugProcess(path)

        fun repeat(indexPrefix: String, f: SuspendContextImpl.() -> Unit) {
            for (i in 1..(getPrefixedInt(fileText, indexPrefix) ?: 1)) {
                doOnBreakpoint(f)
            }
        }

        File(path).readLines().forEach {
            when {
<<<<<<< HEAD
                it.startsWith("// STEP_INTO") -> repeat("// STEP_INTO: ") { stepInto(false, null) }
                it.startsWith("// STEP_OUT") -> repeat("// STEP_OUT: ") { stepOut() }
                it.startsWith("// SMART_STEP_INTO") -> repeat("// SMART_STEP_INTO: ") { smartStepInto() }
                it.startsWith("// RESUME") -> repeat("// RESUME: ") { resume(this) }
=======
                it.startsWith("// STEP_INTO: ") -> repeat("// STEP_INTO: ") { stepInto(this) }
                it.startsWith("// STEP_OUT: ") -> repeat("// STEP_OUT: ") { stepOut() }
                it.startsWith("// SMART_STEP_INTO_BY_INDEX: ") -> doOnBreakpoint { smartStepInto(getPrefixedInt(it, "// SMART_STEP_INTO_BY_INDEX: ")!!) }
                it.startsWith("// SMART_STEP_INTO: ") -> repeat("// SMART_STEP_INTO: ") { smartStepInto() }
                it.startsWith("// RESUME: ") -> repeat("// RESUME: ") { resume(this) }
>>>>>>> 06594517
            }
        }

        finish()
    }

    private fun doTest(path: String, command: String) {
        val fileText = FileUtil.loadFile(File(path))

        configureSettings(fileText)

        createDebugProcess(path)

        for (i in 1..(getPrefixedInt(fileText, "// $command: ") ?: 1)) {
            doOnBreakpoint {
                when(command) {
                    "STEP_INTO" -> stepInto(false, null)
                    "STEP_OUT" -> stepOut()
                    "SMART_STEP_INTO" -> smartStepInto()
                }
            }
        }

        finish()
    }

    private fun SuspendContextImpl.smartStepInto(chooseFromList: Int = 0) {
        this.smartStepInto(chooseFromList, false)
    }

    private fun SuspendContextImpl.smartStepInto(chooseFromList: Int, ignoreFilters: Boolean) {
        val filters = createSmartStepIntoFilters()
        if (chooseFromList == 0) {
            filters.forEach {
                dp.getManagerThread()!!.schedule(dp.createStepIntoCommand(this, ignoreFilters, it))
            }
        }
        else {
            dp.getManagerThread()!!.schedule(dp.createStepIntoCommand(this, ignoreFilters, filters.get(chooseFromList)))
        }
    }

    private fun createSmartStepIntoFilters(): List<MethodFilter> {
        val breakpointManager = DebuggerManagerEx.getInstanceEx(getProject())?.getBreakpointManager()
        val breakpoint = breakpointManager?.getBreakpoints()?.first { it is LineBreakpoint }

        val line = (breakpoint as LineBreakpoint).getLineIndex()

        return runReadAction {
            val containingFile = breakpoint.getPsiFile()
            if (containingFile == null) throw AssertionError("Couldn't find file for breakpoint at the line $line")

            val position = MockSourcePosition(_file = containingFile, _line = line)

            val stepTargets = KotlinSmartStepIntoHandler().findSmartStepTargets(position)

            stepTargets.filterIsInstance<SmartStepTarget>().map {
                stepTarget ->
                when (stepTarget) {
                    is KotlinLambdaSmartStepTarget -> KotlinLambdaMethodFilter(stepTarget.getLambda(), stepTarget.getCallingExpressionLines()!!)
                    is KotlinMethodSmartStepTarget -> KotlinBasicStepMethodFilter(stepTarget.resolvedElement, stepTarget.getCallingExpressionLines()!!)
                    is MethodSmartStepTarget -> BasicStepMethodFilter(stepTarget.getMethod(), stepTarget.getCallingExpressionLines())
                    else -> null
                }
            }
        }.filterNotNull()
    }
}<|MERGE_RESOLUTION|>--- conflicted
+++ resolved
@@ -57,18 +57,11 @@
 
         File(path).readLines().forEach {
             when {
-<<<<<<< HEAD
                 it.startsWith("// STEP_INTO") -> repeat("// STEP_INTO: ") { stepInto(false, null) }
                 it.startsWith("// STEP_OUT") -> repeat("// STEP_OUT: ") { stepOut() }
                 it.startsWith("// SMART_STEP_INTO") -> repeat("// SMART_STEP_INTO: ") { smartStepInto() }
                 it.startsWith("// RESUME") -> repeat("// RESUME: ") { resume(this) }
-=======
-                it.startsWith("// STEP_INTO: ") -> repeat("// STEP_INTO: ") { stepInto(this) }
-                it.startsWith("// STEP_OUT: ") -> repeat("// STEP_OUT: ") { stepOut() }
-                it.startsWith("// SMART_STEP_INTO_BY_INDEX: ") -> doOnBreakpoint { smartStepInto(getPrefixedInt(it, "// SMART_STEP_INTO_BY_INDEX: ")!!) }
-                it.startsWith("// SMART_STEP_INTO: ") -> repeat("// SMART_STEP_INTO: ") { smartStepInto() }
                 it.startsWith("// RESUME: ") -> repeat("// RESUME: ") { resume(this) }
->>>>>>> 06594517
             }
         }
 
